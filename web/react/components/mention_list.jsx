--- conflicted
+++ resolved
@@ -20,17 +20,7 @@
         PostStore.addMentionDataChangeListener(this.onListenerChange);
         var self = this;
 
-<<<<<<< HEAD
-        $('.post-right__scroll').scroll(function(){
-            if($('.mentions--top').length){
-                $('#reply_mention_tab .mentions--top').css({ bottom: $(window).height() - $('.post-right__scroll #reply_textbox').offset().top });
-            }
-        });
-
-        $('body').on('keydown.mentionlist', '#'+this.props.id,
-=======
         $('body').on('keydown.mentionlist', '#' + this.props.id,
->>>>>>> ea51edf0
             function(e) {
                 if (!self.isEmpty() && self.state.mentionText !== '-1' && (e.which === 13 || e.which === 9)) {
                     e.stopPropagation();
@@ -40,16 +30,6 @@
                     e.stopPropagation();
                     e.preventDefault();
 
-<<<<<<< HEAD
-                    var tempSelectedMention = -1;
-                    if (e.which === 38) {
-                        if (self.getSelection(self.state.selectedMention - 1))
-                            self.setState({ selectedMention: self.state.selectedMention - 1, selectedUsername: self.refs['mention' + (self.state.selectedMention - 1)].props.username });
-                        else {
-                            while (self.getSelection(++tempSelectedMention))
-                                ; //Need to find the top of the list
-                            self.setState({ selectedMention: tempSelectedMention - 1, selectedUsername: self.refs['mention' + (tempSelectedMention - 1)].props.username });
-=======
                     if (e.which === 38) {
                         if (self.getSelection(self.state.selectedMention - 1)) {
                             self.setState({selectedMention: self.state.selectedMention - 1, selectedUsername: self.refs['mention' + (self.state.selectedMention - 1)].props.username});
@@ -57,7 +37,6 @@
                     } else if (e.which === 40) {
                         if (self.getSelection(self.state.selectedMention + 1)) {
                             self.setState({selectedMention: self.state.selectedMention + 1, selectedUsername: self.refs['mention' + (self.state.selectedMention + 1)].props.username});
->>>>>>> ea51edf0
                         }
                     }
 
@@ -124,21 +103,13 @@
         this.setState({selectedMention: listId, selectedUsername: this.refs['mention' + listId].props.username});
     },
     getSelection: function(listId) {
-<<<<<<< HEAD
-        if (!this.refs['mention' + listId])
-=======
         if (!this.refs['mention' + listId]) {
->>>>>>> ea51edf0
             return false;
         }
         return true;
     },
     addCurrentMention: function() {
-<<<<<<< HEAD
-        if (!this.getSelection(this.state.selectedMention))
-=======
         if (!this.getSelection(this.state.selectedMention)) {
->>>>>>> ea51edf0
             this.addFirstMention();
         } else {
             this.refs['mention' + this.state.selectedMention].handleClick();
@@ -162,22 +133,11 @@
         }
         var scrollAmount = 0;
 
-<<<<<<< HEAD
-        if (direction === "up" && ifLoopUp !== -1)
-            scrollAmount = $("#mentionsbox").height() * 100; //Makes sure that it scrolls all the way to the bottom
-        else if (direction === "down" && this.state.selectedMention === 0)
-            scrollAmount = 0;
-        else if (direction === "up")
-            scrollAmount = "-=" + ($('#'+this.refs['mention' + this.state.selectedMention].props.id +"_mentions").innerHeight() - 5);
-        else if (direction === "down")
-            scrollAmount = "+=" + ($('#'+this.refs['mention' + this.state.selectedMention].props.id +"_mentions").innerHeight() - 5);
-=======
         if (direction === 'up') {
             scrollAmount = '-=' + ($('#' + this.refs['mention' + this.state.selectedMention].props.id + '_mentions').innerHeight() - 5);
         } else if (direction === 'down') {
             scrollAmount = '+=' + ($('#' + this.refs['mention' + this.state.selectedMention].props.id + '_mentions').innerHeight() - 5);
         }
->>>>>>> ea51edf0
 
         $('#mentionsbox').animate({
             scrollTop: scrollAmount
