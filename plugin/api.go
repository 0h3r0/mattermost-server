// Copyright (c) 2015-present Mattermost, Inc. All Rights Reserved.
// See LICENSE.txt for license information.

package plugin

import (
	"io"
	"net/http"

	plugin "github.com/hashicorp/go-plugin"
	"github.com/mattermost/mattermost-server/v5/model"
)

// The API can be used to retrieve data or perform actions on behalf of the plugin. Most methods
// have direct counterparts in the REST API and very similar behavior.
//
// Plugins obtain access to the API by embedding MattermostPlugin and accessing the API member
// directly.
type API interface {
	// LoadPluginConfiguration loads the plugin's configuration. dest should be a pointer to a
	// struct that the configuration JSON can be unmarshalled to.
	//
	// @tag Plugin
	// Minimum server version: 5.2
	LoadPluginConfiguration(dest interface{}) error

	// RegisterCommand registers a custom slash command. When the command is triggered, your plugin
	// can fulfill it via the ExecuteCommand hook.
	//
	// @tag Command
	// Minimum server version: 5.2
	RegisterCommand(command *model.Command) error

	// UnregisterCommand unregisters a command previously registered via RegisterCommand.
	//
	// @tag Command
	// Minimum server version: 5.2
	UnregisterCommand(teamId, trigger string) error

<<<<<<< HEAD
	RegisterPluginIntegration(trigger *model.PluginIntegration) error
	UnregisterPluginIntegration(location, trigger string) error
=======
	// ExecuteSlashCommand executes a slash command with the given parameters.
	//
	// @tag Command
	// Minimum server version: 5.26
	ExecuteSlashCommand(commandArgs *model.CommandArgs) (*model.CommandResponse, error)
>>>>>>> 3124b812

	// GetSession returns the session object for the Session ID
	//
	// Minimum server version: 5.2
	GetSession(sessionId string) (*model.Session, *model.AppError)

	// GetConfig fetches the currently persisted config
	//
	// @tag Configuration
	// Minimum server version: 5.2
	GetConfig() *model.Config

	// GetUnsanitizedConfig fetches the currently persisted config without removing secrets.
	//
	// @tag Configuration
	// Minimum server version: 5.16
	GetUnsanitizedConfig() *model.Config

	// SaveConfig sets the given config and persists the changes
	//
	// @tag Configuration
	// Minimum server version: 5.2
	SaveConfig(config *model.Config) *model.AppError

	// GetPluginConfig fetches the currently persisted config of plugin
	//
	// @tag Plugin
	// Minimum server version: 5.6
	GetPluginConfig() map[string]interface{}

	// SavePluginConfig sets the given config for plugin and persists the changes
	//
	// @tag Plugin
	// Minimum server version: 5.6
	SavePluginConfig(config map[string]interface{}) *model.AppError

	// GetBundlePath returns the absolute path where the plugin's bundle was unpacked.
	//
	// @tag Plugin
	// Minimum server version: 5.10
	GetBundlePath() (string, error)

	// GetLicense returns the current license used by the Mattermost server. Returns nil if the
	// the server does not have a license.
	//
	// @tag Server
	// Minimum server version: 5.10
	GetLicense() *model.License

	// GetServerVersion return the current Mattermost server version
	//
	// @tag Server
	// Minimum server version: 5.4
	GetServerVersion() string

	// GetSystemInstallDate returns the time that Mattermost was first installed and ran.
	//
	// @tag Server
	// Minimum server version: 5.10
	GetSystemInstallDate() (int64, *model.AppError)

	// GetDiagnosticId returns a unique identifier used by the server for diagnostic reports.
	//
	// @tag Server
	// Minimum server version: 5.10
	GetDiagnosticId() string

	// CreateUser creates a user.
	//
	// @tag User
	// Minimum server version: 5.2
	CreateUser(user *model.User) (*model.User, *model.AppError)

	// DeleteUser deletes a user.
	//
	// @tag User
	// Minimum server version: 5.2
	DeleteUser(userId string) *model.AppError

	// GetUsers a list of users based on search options.
	//
	// @tag User
	// Minimum server version: 5.10
	GetUsers(options *model.UserGetOptions) ([]*model.User, *model.AppError)

	// GetUser gets a user.
	//
	// @tag User
	// Minimum server version: 5.2
	GetUser(userId string) (*model.User, *model.AppError)

	// GetUserByEmail gets a user by their email address.
	//
	// @tag User
	// Minimum server version: 5.2
	GetUserByEmail(email string) (*model.User, *model.AppError)

	// GetUserByUsername gets a user by their username.
	//
	// @tag User
	// Minimum server version: 5.2
	GetUserByUsername(name string) (*model.User, *model.AppError)

	// GetUsersByUsernames gets users by their usernames.
	//
	// @tag User
	// Minimum server version: 5.6
	GetUsersByUsernames(usernames []string) ([]*model.User, *model.AppError)

	// GetUsersInTeam gets users in team.
	//
	// @tag User
	// @tag Team
	// Minimum server version: 5.6
	GetUsersInTeam(teamId string, page int, perPage int) ([]*model.User, *model.AppError)

	// GetPreferencesForUser gets a user's preferences.
	//
	// @tag User
	// @tag Preference
	// Minimum server version: 5.26
	GetPreferencesForUser(userId string) ([]model.Preference, *model.AppError)

	// UpdatePreferencesForUser updates a user's preferences.
	//
	// @tag User
	// @tag Preference
	// Minimum server version: 5.26
	UpdatePreferencesForUser(userId string, preferences []model.Preference) *model.AppError

	// DeletePreferencesForUser deletes a user's preferences.
	//
	// @tag User
	// @tag Preference
	// Minimum server version: 5.26
	DeletePreferencesForUser(userId string, preferences []model.Preference) *model.AppError

	// GetTeamIcon gets the team icon.
	//
	// @tag Team
	// Minimum server version: 5.6
	GetTeamIcon(teamId string) ([]byte, *model.AppError)

	// SetTeamIcon sets the team icon.
	//
	// @tag Team
	// Minimum server version: 5.6
	SetTeamIcon(teamId string, data []byte) *model.AppError

	// RemoveTeamIcon removes the team icon.
	//
	// @tag Team
	// Minimum server version: 5.6
	RemoveTeamIcon(teamId string) *model.AppError

	// UpdateUser updates a user.
	//
	// @tag User
	// Minimum server version: 5.2
	UpdateUser(user *model.User) (*model.User, *model.AppError)

	// GetUserStatus will get a user's status.
	//
	// @tag User
	// Minimum server version: 5.2
	GetUserStatus(userId string) (*model.Status, *model.AppError)

	// GetUserStatusesByIds will return a list of user statuses based on the provided slice of user IDs.
	//
	// @tag User
	// Minimum server version: 5.2
	GetUserStatusesByIds(userIds []string) ([]*model.Status, *model.AppError)

	// UpdateUserStatus will set a user's status until the user, or another integration/plugin, sets it back to online.
	// The status parameter can be: "online", "away", "dnd", or "offline".
	//
	// @tag User
	// Minimum server version: 5.2
	UpdateUserStatus(userId, status string) (*model.Status, *model.AppError)

	// UpdateUserActive deactivates or reactivates an user.
	//
	// @tag User
	// Minimum server version: 5.8
	UpdateUserActive(userId string, active bool) *model.AppError

	// GetUsersInChannel returns a page of users in a channel. Page counting starts at 0.
	// The sortBy parameter can be: "username" or "status".
	//
	// @tag User
	// @tag Channel
	// Minimum server version: 5.6
	GetUsersInChannel(channelId, sortBy string, page, perPage int) ([]*model.User, *model.AppError)

	// GetLDAPUserAttributes will return LDAP attributes for a user.
	// The attributes parameter should be a list of attributes to pull.
	// Returns a map with attribute names as keys and the user's attributes as values.
	// Requires an enterprise license, LDAP to be configured and for the user to use LDAP as an authentication method.
	//
	// @tag User
	// Minimum server version: 5.3
	GetLDAPUserAttributes(userId string, attributes []string) (map[string]string, *model.AppError)

	// CreateTeam creates a team.
	//
	// @tag Team
	// Minimum server version: 5.2
	CreateTeam(team *model.Team) (*model.Team, *model.AppError)

	// DeleteTeam deletes a team.
	//
	// @tag Team
	// Minimum server version: 5.2
	DeleteTeam(teamId string) *model.AppError

	// GetTeam gets all teams.
	//
	// @tag Team
	// Minimum server version: 5.2
	GetTeams() ([]*model.Team, *model.AppError)

	// GetTeam gets a team.
	//
	// @tag Team
	// Minimum server version: 5.2
	GetTeam(teamId string) (*model.Team, *model.AppError)

	// GetTeamByName gets a team by its name.
	//
	// @tag Team
	// Minimum server version: 5.2
	GetTeamByName(name string) (*model.Team, *model.AppError)

	// GetTeamsUnreadForUser gets the unread message and mention counts for each team to which the given user belongs.
	//
	// @tag Team
	// @tag User
	// Minimum server version: 5.6
	GetTeamsUnreadForUser(userId string) ([]*model.TeamUnread, *model.AppError)

	// UpdateTeam updates a team.
	//
	// @tag Team
	// Minimum server version: 5.2
	UpdateTeam(team *model.Team) (*model.Team, *model.AppError)

	// SearchTeams search a team.
	//
	// @tag Team
	// Minimum server version: 5.8
	SearchTeams(term string) ([]*model.Team, *model.AppError)

	// GetTeamsForUser returns list of teams of given user ID.
	//
	// @tag Team
	// @tag User
	// Minimum server version: 5.6
	GetTeamsForUser(userId string) ([]*model.Team, *model.AppError)

	// CreateTeamMember creates a team membership.
	//
	// @tag Team
	// @tag User
	// Minimum server version: 5.2
	CreateTeamMember(teamId, userId string) (*model.TeamMember, *model.AppError)

	// CreateTeamMembers creates a team membership for all provided user ids.
	//
	// @tag Team
	// @tag User
	// Minimum server version: 5.2
	CreateTeamMembers(teamId string, userIds []string, requestorId string) ([]*model.TeamMember, *model.AppError)

	// CreateTeamMembersGracefully creates a team membership for all provided user ids and reports the users that were not added.
	//
	// @tag Team
	// @tag User
	// Minimum server version: 5.20
	CreateTeamMembersGracefully(teamId string, userIds []string, requestorId string) ([]*model.TeamMemberWithError, *model.AppError)

	// DeleteTeamMember deletes a team membership.
	//
	// @tag Team
	// @tag User
	// Minimum server version: 5.2
	DeleteTeamMember(teamId, userId, requestorId string) *model.AppError

	// GetTeamMembers returns the memberships of a specific team.
	//
	// @tag Team
	// @tag User
	// Minimum server version: 5.2
	GetTeamMembers(teamId string, page, perPage int) ([]*model.TeamMember, *model.AppError)

	// GetTeamMember returns a specific membership.
	//
	// @tag Team
	// @tag User
	// Minimum server version: 5.2
	GetTeamMember(teamId, userId string) (*model.TeamMember, *model.AppError)

	// GetTeamMembersForUser returns all team memberships for a user.
	//
	// @tag Team
	// @tag User
	// Minimum server version: 5.10
	GetTeamMembersForUser(userId string, page int, perPage int) ([]*model.TeamMember, *model.AppError)

	// UpdateTeamMemberRoles updates the role for a team membership.
	//
	// @tag Team
	// @tag User
	// Minimum server version: 5.2
	UpdateTeamMemberRoles(teamId, userId, newRoles string) (*model.TeamMember, *model.AppError)

	// CreateChannel creates a channel.
	//
	// @tag Channel
	// Minimum server version: 5.2
	CreateChannel(channel *model.Channel) (*model.Channel, *model.AppError)

	// DeleteChannel deletes a channel.
	//
	// @tag Channel
	// Minimum server version: 5.2
	DeleteChannel(channelId string) *model.AppError

	// GetPublicChannelsForTeam gets a list of all channels.
	//
	// @tag Channel
	// @tag Team
	// Minimum server version: 5.2
	GetPublicChannelsForTeam(teamId string, page, perPage int) ([]*model.Channel, *model.AppError)

	// GetChannel gets a channel.
	//
	// @tag Channel
	// Minimum server version: 5.2
	GetChannel(channelId string) (*model.Channel, *model.AppError)

	// GetChannelByName gets a channel by its name, given a team id.
	//
	// @tag Channel
	// Minimum server version: 5.2
	GetChannelByName(teamId, name string, includeDeleted bool) (*model.Channel, *model.AppError)

	// GetChannelByNameForTeamName gets a channel by its name, given a team name.
	//
	// @tag Channel
	// @tag Team
	// Minimum server version: 5.2
	GetChannelByNameForTeamName(teamName, channelName string, includeDeleted bool) (*model.Channel, *model.AppError)

	// GetChannelsForTeamForUser gets a list of channels for given user ID in given team ID.
	//
	// @tag Channel
	// @tag Team
	// @tag User
	// Minimum server version: 5.6
	GetChannelsForTeamForUser(teamId, userId string, includeDeleted bool) ([]*model.Channel, *model.AppError)

	// GetChannelStats gets statistics for a channel.
	//
	// @tag Channel
	// Minimum server version: 5.6
	GetChannelStats(channelId string) (*model.ChannelStats, *model.AppError)

	// GetDirectChannel gets a direct message channel.
	// If the channel does not exist it will create it.
	//
	// @tag Channel
	// @tag User
	// Minimum server version: 5.2
	GetDirectChannel(userId1, userId2 string) (*model.Channel, *model.AppError)

	// GetGroupChannel gets a group message channel.
	// If the channel does not exist it will create it.
	//
	// @tag Channel
	// @tag User
	// Minimum server version: 5.2
	GetGroupChannel(userIds []string) (*model.Channel, *model.AppError)

	// UpdateChannel updates a channel.
	//
	// @tag Channel
	// Minimum server version: 5.2
	UpdateChannel(channel *model.Channel) (*model.Channel, *model.AppError)

	// SearchChannels returns the channels on a team matching the provided search term.
	//
	// @tag Channel
	// Minimum server version: 5.6
	SearchChannels(teamId string, term string) ([]*model.Channel, *model.AppError)

	// SearchUsers returns a list of users based on some search criteria.
	//
	// @tag User
	// Minimum server version: 5.6
	SearchUsers(search *model.UserSearch) ([]*model.User, *model.AppError)

	// SearchPostsInTeam returns a list of posts in a specific team that match the given params.
	//
	// @tag Post
	// @tag Team
	// Minimum server version: 5.10
	SearchPostsInTeam(teamId string, paramsList []*model.SearchParams) ([]*model.Post, *model.AppError)

	// SearchPostsInTeamForUser returns a list of posts by team and user that match the given
	// search parameters.
	// @tag Post
	// Minimum server version: 5.26
	SearchPostsInTeamForUser(teamId string, userId string, searchParams model.SearchParameter) (*model.PostSearchResults, *model.AppError)

	// AddChannelMember joins a user to a channel (as if they joined themselves)
	// This means the user will not receive notifications for joining the channel.
	//
	// @tag Channel
	// @tag User
	// Minimum server version: 5.2
	AddChannelMember(channelId, userId string) (*model.ChannelMember, *model.AppError)

	// AddUserToChannel adds a user to a channel as if the specified user had invited them.
	// This means the user will receive the regular notifications for being added to the channel.
	//
	// @tag User
	// @tag Channel
	// Minimum server version: 5.18
	AddUserToChannel(channelId, userId, asUserId string) (*model.ChannelMember, *model.AppError)

	// GetChannelMember gets a channel membership for a user.
	//
	// @tag Channel
	// @tag User
	// Minimum server version: 5.2
	GetChannelMember(channelId, userId string) (*model.ChannelMember, *model.AppError)

	// GetChannelMembers gets a channel membership for all users.
	//
	// @tag Channel
	// @tag User
	// Minimum server version: 5.6
	GetChannelMembers(channelId string, page, perPage int) (*model.ChannelMembers, *model.AppError)

	// GetChannelMembersByIds gets a channel membership for a particular User
	//
	// @tag Channel
	// @tag User
	// Minimum server version: 5.6
	GetChannelMembersByIds(channelId string, userIds []string) (*model.ChannelMembers, *model.AppError)

	// GetChannelMembersForUser returns all channel memberships on a team for a user.
	//
	// @tag Channel
	// @tag User
	// Minimum server version: 5.10
	GetChannelMembersForUser(teamId, userId string, page, perPage int) ([]*model.ChannelMember, *model.AppError)

	// UpdateChannelMemberRoles updates a user's roles for a channel.
	//
	// @tag Channel
	// @tag User
	// Minimum server version: 5.2
	UpdateChannelMemberRoles(channelId, userId, newRoles string) (*model.ChannelMember, *model.AppError)

	// UpdateChannelMemberNotifications updates a user's notification properties for a channel.
	//
	// @tag Channel
	// @tag User
	// Minimum server version: 5.2
	UpdateChannelMemberNotifications(channelId, userId string, notifications map[string]string) (*model.ChannelMember, *model.AppError)

	// GetGroup gets a group by ID.
	//
	// @tag Group
	// Minimum server version: 5.18
	GetGroup(groupId string) (*model.Group, *model.AppError)

	// GetGroupByName gets a group by name.
	//
	// @tag Group
	// Minimum server version: 5.18
	GetGroupByName(name string) (*model.Group, *model.AppError)

	// GetGroupsForUser gets the groups a user is in.
	//
	// @tag Group
	// @tag User
	// Minimum server version: 5.18
	GetGroupsForUser(userId string) ([]*model.Group, *model.AppError)

	// DeleteChannelMember deletes a channel membership for a user.
	//
	// @tag Channel
	// @tag User
	// Minimum server version: 5.2
	DeleteChannelMember(channelId, userId string) *model.AppError

	// CreatePost creates a post.
	//
	// @tag Post
	// Minimum server version: 5.2
	CreatePost(post *model.Post) (*model.Post, *model.AppError)

	// AddReaction add a reaction to a post.
	//
	// @tag Post
	// Minimum server version: 5.3
	AddReaction(reaction *model.Reaction) (*model.Reaction, *model.AppError)

	// RemoveReaction remove a reaction from a post.
	//
	// @tag Post
	// Minimum server version: 5.3
	RemoveReaction(reaction *model.Reaction) *model.AppError

	// GetReaction get the reactions of a post.
	//
	// @tag Post
	// Minimum server version: 5.3
	GetReactions(postId string) ([]*model.Reaction, *model.AppError)

	// SendEphemeralPost creates an ephemeral post.
	//
	// @tag Post
	// Minimum server version: 5.2
	SendEphemeralPost(userId string, post *model.Post) *model.Post

	// UpdateEphemeralPost updates an ephemeral message previously sent to the user.
	// EXPERIMENTAL: This API is experimental and can be changed without advance notice.
	//
	// @tag Post
	// Minimum server version: 5.2
	UpdateEphemeralPost(userId string, post *model.Post) *model.Post

	// DeleteEphemeralPost deletes an ephemeral message previously sent to the user.
	// EXPERIMENTAL: This API is experimental and can be changed without advance notice.
	//
	// @tag Post
	// Minimum server version: 5.2
	DeleteEphemeralPost(userId, postId string)

	// DeletePost deletes a post.
	//
	// @tag Post
	// Minimum server version: 5.2
	DeletePost(postId string) *model.AppError

	// GetPostThread gets a post with all the other posts in the same thread.
	//
	// @tag Post
	// Minimum server version: 5.6
	GetPostThread(postId string) (*model.PostList, *model.AppError)

	// GetPost gets a post.
	//
	// @tag Post
	// Minimum server version: 5.2
	GetPost(postId string) (*model.Post, *model.AppError)

	// GetPostsSince gets posts created after a specified time as Unix time in milliseconds.
	//
	// @tag Post
	// @tag Channel
	// Minimum server version: 5.6
	GetPostsSince(channelId string, time int64) (*model.PostList, *model.AppError)

	// GetPostsAfter gets a page of posts that were posted after the post provided.
	//
	// @tag Post
	// @tag Channel
	// Minimum server version: 5.6
	GetPostsAfter(channelId, postId string, page, perPage int) (*model.PostList, *model.AppError)

	// GetPostsBefore gets a page of posts that were posted before the post provided.
	//
	// @tag Post
	// @tag Channel
	// Minimum server version: 5.6
	GetPostsBefore(channelId, postId string, page, perPage int) (*model.PostList, *model.AppError)

	// GetPostsForChannel gets a list of posts for a channel.
	//
	// @tag Post
	// @tag Channel
	// Minimum server version: 5.6
	GetPostsForChannel(channelId string, page, perPage int) (*model.PostList, *model.AppError)

	// GetTeamStats gets a team's statistics
	//
	// @tag Team
	// Minimum server version: 5.8
	GetTeamStats(teamId string) (*model.TeamStats, *model.AppError)

	// UpdatePost updates a post.
	//
	// @tag Post
	// Minimum server version: 5.2
	UpdatePost(post *model.Post) (*model.Post, *model.AppError)

	// GetProfileImage gets user's profile image.
	//
	// @tag User
	// Minimum server version: 5.6
	GetProfileImage(userId string) ([]byte, *model.AppError)

	// SetProfileImage sets a user's profile image.
	//
	// @tag User
	// Minimum server version: 5.6
	SetProfileImage(userId string, data []byte) *model.AppError

	// GetEmojiList returns a page of custom emoji on the system.
	//
	// The sortBy parameter can be: "name".
	//
	// @tag Emoji
	// Minimum server version: 5.6
	GetEmojiList(sortBy string, page, perPage int) ([]*model.Emoji, *model.AppError)

	// GetEmojiByName gets an emoji by it's name.
	//
	// @tag Emoji
	// Minimum server version: 5.6
	GetEmojiByName(name string) (*model.Emoji, *model.AppError)

	// GetEmoji returns a custom emoji based on the emojiId string.
	//
	// @tag Emoji
	// Minimum server version: 5.6
	GetEmoji(emojiId string) (*model.Emoji, *model.AppError)

	// CopyFileInfos duplicates the FileInfo objects referenced by the given file ids,
	// recording the given user id as the new creator and returning the new set of file ids.
	//
	// The duplicate FileInfo objects are not initially linked to a post, but may now be passed
	// to CreatePost. Use this API to duplicate a post and its file attachments without
	// actually duplicating the uploaded files.
	//
	// @tag File
	// @tag User
	// Minimum server version: 5.2
	CopyFileInfos(userId string, fileIds []string) ([]string, *model.AppError)

	// GetFileInfo gets a File Info for a specific fileId
	//
	// @tag File
	// Minimum server version: 5.3
	GetFileInfo(fileId string) (*model.FileInfo, *model.AppError)

	// GetFileInfos gets File Infos with options
	//
	// @tag File
	// Minimum server version: 5.22
	GetFileInfos(page, perPage int, opt *model.GetFileInfosOptions) ([]*model.FileInfo, *model.AppError)

	// GetFile gets content of a file by it's ID
	//
	// @tag File
	// Minimum server version: 5.8
	GetFile(fileId string) ([]byte, *model.AppError)

	// GetFileLink gets the public link to a file by fileId.
	//
	// @tag File
	// Minimum server version: 5.6
	GetFileLink(fileId string) (string, *model.AppError)

	// ReadFile reads the file from the backend for a specific path
	//
	// @tag File
	// Minimum server version: 5.3
	ReadFile(path string) ([]byte, *model.AppError)

	// GetEmojiImage returns the emoji image.
	//
	// @tag Emoji
	// Minimum server version: 5.6
	GetEmojiImage(emojiId string) ([]byte, string, *model.AppError)

	// UploadFile will upload a file to a channel using a multipart request, to be later attached to a post.
	//
	// @tag File
	// @tag Channel
	// Minimum server version: 5.6
	UploadFile(data []byte, channelId string, filename string) (*model.FileInfo, *model.AppError)

	// OpenInteractiveDialog will open an interactive dialog on a user's client that
	// generated the trigger ID. Used with interactive message buttons, menus
	// and slash commands.
	//
	// Minimum server version: 5.6
	OpenInteractiveDialog(dialog model.OpenDialogRequest) *model.AppError

	// Plugin Section

	// GetPlugins will return a list of plugin manifests for currently active plugins.
	//
	// @tag Plugin
	// Minimum server version: 5.6
	GetPlugins() ([]*model.Manifest, *model.AppError)

	// EnablePlugin will enable an plugin installed.
	//
	// @tag Plugin
	// Minimum server version: 5.6
	EnablePlugin(id string) *model.AppError

	// DisablePlugin will disable an enabled plugin.
	//
	// @tag Plugin
	// Minimum server version: 5.6
	DisablePlugin(id string) *model.AppError

	// RemovePlugin will disable and delete a plugin.
	//
	// @tag Plugin
	// Minimum server version: 5.6
	RemovePlugin(id string) *model.AppError

	// GetPluginStatus will return the status of a plugin.
	//
	// @tag Plugin
	// Minimum server version: 5.6
	GetPluginStatus(id string) (*model.PluginStatus, *model.AppError)

	// InstallPlugin will upload another plugin with tar.gz file.
	// Previous version will be replaced on replace true.
	//
	// @tag Plugin
	// Minimum server version: 5.18
	InstallPlugin(file io.Reader, replace bool) (*model.Manifest, *model.AppError)

	// KV Store Section

	// KVSet stores a key-value pair, unique per plugin.
	// Provided helper functions and internal plugin code will use the prefix `mmi_` before keys. Do not use this prefix.
	//
	// @tag KeyValueStore
	// Minimum server version: 5.2
	KVSet(key string, value []byte) *model.AppError

	// KVCompareAndSet updates a key-value pair, unique per plugin, but only if the current value matches the given oldValue.
	// Inserts a new key if oldValue == nil.
	// Returns (false, err) if DB error occurred
	// Returns (false, nil) if current value != oldValue or key already exists when inserting
	// Returns (true, nil) if current value == oldValue or new key is inserted
	//
	// @tag KeyValueStore
	// Minimum server version: 5.12
	KVCompareAndSet(key string, oldValue, newValue []byte) (bool, *model.AppError)

	// KVCompareAndDelete deletes a key-value pair, unique per plugin, but only if the current value matches the given oldValue.
	// Returns (false, err) if DB error occurred
	// Returns (false, nil) if current value != oldValue or key does not exist when deleting
	// Returns (true, nil) if current value == oldValue and the key was deleted
	//
	// @tag KeyValueStore
	// Minimum server version: 5.16
	KVCompareAndDelete(key string, oldValue []byte) (bool, *model.AppError)

	// KVSetWithOptions stores a key-value pair, unique per plugin, according to the given options.
	// Returns (false, err) if DB error occurred
	// Returns (false, nil) if the value was not set
	// Returns (true, nil) if the value was set
	//
	// Minimum server version: 5.20
	KVSetWithOptions(key string, value []byte, options model.PluginKVSetOptions) (bool, *model.AppError)

	// KVSet stores a key-value pair with an expiry time, unique per plugin.
	//
	// @tag KeyValueStore
	// Minimum server version: 5.6
	KVSetWithExpiry(key string, value []byte, expireInSeconds int64) *model.AppError

	// KVGet retrieves a value based on the key, unique per plugin. Returns nil for non-existent keys.
	//
	// @tag KeyValueStore
	// Minimum server version: 5.2
	KVGet(key string) ([]byte, *model.AppError)

	// KVDelete removes a key-value pair, unique per plugin. Returns nil for non-existent keys.
	//
	// @tag KeyValueStore
	// Minimum server version: 5.2
	KVDelete(key string) *model.AppError

	// KVDeleteAll removes all key-value pairs for a plugin.
	//
	// @tag KeyValueStore
	// Minimum server version: 5.6
	KVDeleteAll() *model.AppError

	// KVList lists all keys for a plugin.
	//
	// @tag KeyValueStore
	// Minimum server version: 5.6
	KVList(page, perPage int) ([]string, *model.AppError)

	// PublishWebSocketEvent sends an event to WebSocket connections.
	// event is the type and will be prepended with "custom_<pluginid>_".
	// payload is the data sent with the event. Interface values must be primitive Go types or mattermost-server/model types.
	// broadcast determines to which users to send the event.
	//
	// Minimum server version: 5.2
	PublishWebSocketEvent(event string, payload map[string]interface{}, broadcast *model.WebsocketBroadcast)

	// HasPermissionTo check if the user has the permission at system scope.
	//
	// @tag User
	// Minimum server version: 5.3
	HasPermissionTo(userId string, permission *model.Permission) bool

	// HasPermissionToTeam check if the user has the permission at team scope.
	//
	// @tag User
	// @tag Team
	// Minimum server version: 5.3
	HasPermissionToTeam(userId, teamId string, permission *model.Permission) bool

	// HasPermissionToChannel check if the user has the permission at channel scope.
	//
	// @tag User
	// @tag Channel
	// Minimum server version: 5.3
	HasPermissionToChannel(userId, channelId string, permission *model.Permission) bool

	// LogDebug writes a log message to the Mattermost server log file.
	// Appropriate context such as the plugin name will already be added as fields so plugins
	// do not need to add that info.
	//
	// @tag Logging
	// Minimum server version: 5.2
	LogDebug(msg string, keyValuePairs ...interface{})

	// LogInfo writes a log message to the Mattermost server log file.
	// Appropriate context such as the plugin name will already be added as fields so plugins
	// do not need to add that info.
	//
	// @tag Logging
	// Minimum server version: 5.2
	LogInfo(msg string, keyValuePairs ...interface{})

	// LogError writes a log message to the Mattermost server log file.
	// Appropriate context such as the plugin name will already be added as fields so plugins
	// do not need to add that info.
	//
	// @tag Logging
	// Minimum server version: 5.2
	LogError(msg string, keyValuePairs ...interface{})

	// LogWarn writes a log message to the Mattermost server log file.
	// Appropriate context such as the plugin name will already be added as fields so plugins
	// do not need to add that info.
	//
	// @tag Logging
	// Minimum server version: 5.2
	LogWarn(msg string, keyValuePairs ...interface{})

	// SendMail sends an email to a specific address
	//
	// Minimum server version: 5.7
	SendMail(to, subject, htmlBody string) *model.AppError

	// CreateBot creates the given bot and corresponding user.
	//
	// @tag Bot
	// Minimum server version: 5.10
	CreateBot(bot *model.Bot) (*model.Bot, *model.AppError)

	// PatchBot applies the given patch to the bot and corresponding user.
	//
	// @tag Bot
	// Minimum server version: 5.10
	PatchBot(botUserId string, botPatch *model.BotPatch) (*model.Bot, *model.AppError)

	// GetBot returns the given bot.
	//
	// @tag Bot
	// Minimum server version: 5.10
	GetBot(botUserId string, includeDeleted bool) (*model.Bot, *model.AppError)

	// GetBots returns the requested page of bots.
	//
	// @tag Bot
	// Minimum server version: 5.10
	GetBots(options *model.BotGetOptions) ([]*model.Bot, *model.AppError)

	// UpdateBotActive marks a bot as active or inactive, along with its corresponding user.
	//
	// @tag Bot
	// Minimum server version: 5.10
	UpdateBotActive(botUserId string, active bool) (*model.Bot, *model.AppError)

	// PermanentDeleteBot permanently deletes a bot and its corresponding user.
	//
	// @tag Bot
	// Minimum server version: 5.10
	PermanentDeleteBot(botUserId string) *model.AppError

	// GetBotIconImage gets LHS bot icon image.
	//
	// @tag Bot
	// Minimum server version: 5.14
	GetBotIconImage(botUserId string) ([]byte, *model.AppError)

	// SetBotIconImage sets LHS bot icon image.
	// Icon image must be SVG format, all other formats are rejected.
	//
	// @tag Bot
	// Minimum server version: 5.14
	SetBotIconImage(botUserId string, data []byte) *model.AppError

	// DeleteBotIconImage deletes LHS bot icon image.
	//
	// @tag Bot
	// Minimum server version: 5.14
	DeleteBotIconImage(botUserId string) *model.AppError

	// PluginHTTP allows inter-plugin requests to plugin APIs.
	//
	// Minimum server version: 5.18
	PluginHTTP(request *http.Request) *http.Response

	// PublishUserTyping publishes a user is typing WebSocket event.
	// The parentId parameter may be an empty string, the other parameters are required.
	//
	// @tag User
	// Minimum server version: 5.26
	PublishUserTyping(userId, channelId, parentId string) *model.AppError

	// CreateCommand creates a server-owned slash command that is not handled by the plugin
	// itself, and which will persist past the life of the plugin. The command will have its
	// CreatorId set to "" and its PluginId set to the id of the plugin that created it.
	//
	// @tag SlashCommand
	// Minimum server version: 5.28
	CreateCommand(cmd *model.Command) (*model.Command, error)

	// ListCommands returns the list of all slash commands for teamID. E.g., custom commands
	// (those created through the integrations menu, the REST api, or the plugin api CreateCommand),
	// plugin commands (those created with plugin api RegisterCommand), and builtin commands
	// (those added internally through RegisterCommandProvider).
	//
	// @tag SlashCommand
	// Minimum server version: 5.28
	ListCommands(teamID string) ([]*model.Command, error)

	// ListCustomCommands returns the list of slash commands for teamID that where created
	// through the integrations menu, the REST api, or the plugin api CreateCommand.
	//
	// @tag SlashCommand
	// Minimum server version: 5.28
	ListCustomCommands(teamID string) ([]*model.Command, error)

	// ListPluginCommands returns the list of slash commands for teamID that were created
	// with the plugin api RegisterCommand.
	//
	// @tag SlashCommand
	// Minimum server version: 5.28
	ListPluginCommands(teamID string) ([]*model.Command, error)

	// ListBuiltInCommands returns the list of slash commands that are builtin commands
	// (those added internally through RegisterCommandProvider).
	//
	// @tag SlashCommand
	// Minimum server version: 5.28
	ListBuiltInCommands() ([]*model.Command, error)

	// GetCommand returns the command definition based on a command id string.
	//
	// @tag SlashCommand
	// Minimum server version: 5.28
	GetCommand(commandID string) (*model.Command, error)

	// UpdateCommand updates a single command (commandID) with the information provided in the
	// updatedCmd model.Command struct. The following fields in the command cannot be updated:
	// Id, Token, CreateAt, DeleteAt, and PluginId. If updatedCmd.TeamId is blank, it
	// will be set to commandID's TeamId.
	//
	// @tag SlashCommand
	// Minimum server version: 5.28
	UpdateCommand(commandID string, updatedCmd *model.Command) (*model.Command, error)

	// DeleteCommand deletes a slash command (commandID).
	//
	// @tag SlashCommand
	// Minimum server version: 5.28
	DeleteCommand(commandID string) error
}

var handshake = plugin.HandshakeConfig{
	ProtocolVersion:  1,
	MagicCookieKey:   "MATTERMOST_PLUGIN",
	MagicCookieValue: "Securely message teams, anywhere.",
}<|MERGE_RESOLUTION|>--- conflicted
+++ resolved
@@ -37,16 +37,14 @@
 	// Minimum server version: 5.2
 	UnregisterCommand(teamId, trigger string) error
 
-<<<<<<< HEAD
 	RegisterPluginIntegration(trigger *model.PluginIntegration) error
 	UnregisterPluginIntegration(location, trigger string) error
-=======
+
 	// ExecuteSlashCommand executes a slash command with the given parameters.
 	//
 	// @tag Command
 	// Minimum server version: 5.26
 	ExecuteSlashCommand(commandArgs *model.CommandArgs) (*model.CommandResponse, error)
->>>>>>> 3124b812
 
 	// GetSession returns the session object for the Session ID
 	//
